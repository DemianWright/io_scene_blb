--- conflicted
+++ resolved
@@ -1,951 +1,947 @@
-# ##### BEGIN GPL LICENSE BLOCK #####
-#
-#  This program is free software; you can redistribute it and/or
-#  modify it under the terms of the GNU General Public License
-#  as published by the Free Software Foundation; either version 2
-#  of the License, or (at your option) any later version.
-#
-#  This program is distributed in the hope that it will be useful,
-#  but WITHOUT ANY WARRANTY; without even the implied warranty of
-#  MERCHANTABILITY or FITNESS FOR A PARTICULAR PURPOSE.  See the
-#  GNU General Public License for more details.
-#
-#  You should have received a copy of the GNU General Public License
-#  along with this program; if not, write to the Free Software Foundation,
-#  Inc., 51 Franklin Street, Fifth Floor, Boston, MA 02110-1301, USA.
-#
-# ##### END GPL LICENSE BLOCK #####
-"""
-Handles registering the add-on into Blender and drawing properties to the UI.
-
-@author: Demian Wright
-"""
-
-import bpy
-import os
-from bpy.props import BoolProperty, EnumProperty, StringProperty, IntProperty, FloatProperty
-from bpy_extras.io_utils import ExportHelper
-
-# Blender requires imports from "." for self-defined modules.
-from . import export_blb, const, logger
-
-bl_info = {
-    "name": "Export: Blockland Brick (.blb)",
-    "author": "Demian Wright & Nick Smith",
-    "version": (1, 2, 3),
-    "blender": (2, 67, 0),
-    "location": "File > Export > Blockland Brick (.blb)",
-    "description": "Export Blockland brick format",
-    "warning": "",
-    "wiki_url": "",
-    "tracker_url": "",
-    "category": "Import-Export"}
-
-# TODO: Exporting DTS collision.
-# TODO: Importing BLB files.
-# TODO: Render brick preview.
-# TODO: Panels in the UI?
-# TODO: Check that all docstrings and comments are still up to date.
-# TODO: Quad sorting is per object but BLBs support per-quad sorting: the exporter does not support quad sorting for smoothed objects.
-<<<<<<< HEAD
-# TODO: Serialize props to the start of the log?
-=======
-# TODO: Add a section about brick size to the readme.
-# TODO: Add a section about brick grid to the readme.
-# TODO: Make the capitalization consistent in the readme.
-# TODO: Consider reformatting readme to have one sentence per line for nicer diffs.
-# TODO: Consider refactoring readme for consistent use of mesh, model, and object words.
-# TODO: Consider using unique IDs for errors and warnings? [WARNING:IOBLBW0000] and [ERROR:IOBLBE0000]?
-# TODO: Clarify brick grid and brick grid placement rules.
-# TODO: Clarify which errors occur when autogenerating brick grid.
-# TODO: Calculate Bounds property.
->>>>>>> d46aca0d
-
-
-class ExportBLB(bpy.types.Operator, ExportHelper):
-    """Export Blockland brick data."""
-    bl_idname = "export_scene.blb"
-    bl_label = "Export BLB"
-    bl_options = {"REGISTER", "PRESET"}
-
-    filename_ext = const.BLB_EXT
-    logfile_ext = const.LOG_EXT
-    filter_glob = StringProperty(default="*" + const.BLB_EXT, options={"HIDDEN"})
-
-    # ==========
-    # Properties
-    # ==========
-
-    # ==================
-    # Blender Properties
-    # ==================
-
-    # ------------
-    # Export Count
-    # ------------
-    export_count = EnumProperty(
-        items=[("SINGLE", "Single", "Export a single brick"),
-               ("MULTIPLE", "Multiple", "Export multiple bricks at once")],
-        name="Bricks to Export",
-        description="How many bricks to export from this file",
-        default="SINGLE"
-    )
-
-    # ----------------
-    # Brick Definition
-    # ----------------
-    brick_definition = EnumProperty(
-        items=[("GROUPS", "Groups", "Bricks are in different groups"),
-               ("LAYERS", "Layers", "Bricks are in different layers")],
-        name="Bricks Defined by",
-        description="The method for defining multiple bricks in a file",
-        default="GROUPS"
-    )
-
-    # ----------
-    # Brick Name
-    # ----------
-    brick_name_source = EnumProperty(
-        items=[("BOUNDS", "Bounds", "Brick name is in the name of the bounds object, after the bounds definition, separated with a space (directory set in export file dialog)"),
-               ("FILE", "File", "Brick name is the same as the .blend file name (can be changed manually in the file dialog)")],
-        name="Brick Name from:",
-        description="Where to get the name of the exported brick",
-        default="BOUNDS"
-    )
-
-    # -------------------
-    # Brick Name Multiple
-    # -------------------
-    brick_name_source_multi = EnumProperty(
-        items=[("BOUNDS", "Bounds", "Brick name is in the name of the bounds object, after the bounds definition, separated with a space (directory set in export file dialog)"),
-               ("GROUPS", "Groups", "Brick name is the group name (directory set in export file dialog)")],
-        name="Brick Names from:",
-        description="Where to get the name of the exported bricks",
-        default="BOUNDS"
-    )
-
-    # -------
-    # Objects
-    # -------
-    export_objects = EnumProperty(
-        items=[("SELECTION", "Selection", "Export only selected objects"),
-               ("LAYERS", "Layers", "Export all objects in the visible layers"),
-               ("SCENE", "Scene", "Export all objects in the active scene")],
-        name="Export Objects In:",
-        description="Only export the specified objects",
-        default="SELECTION"
-    )
-
-    # -------------
-    # Objects Multi
-    # -------------
-    export_objects_multi = EnumProperty(
-        items=[("LAYERS", "Layers", "Export all bricks in the visible layers"),
-               ("SCENE", "Scene", "Export all bricks in the active scene")],
-        name="Export Bricks in:",
-        description="Only export the specified bricks",
-        default="LAYERS"
-    )
-
-    # --------
-    # Rotation
-    # --------
-    # For whatever reason BLB coordinates are rotated 90 degrees counter-clockwise to Blender coordinates.
-    # I.e. -X is facing you when the brick is planted and +X is the brick north instead of +Y which makes more sense to me.
-    # TODO: Support Z axis remapping.
-    axis_blb_forward = EnumProperty(
-        items=[("POSITIVE_X", "+X", "The positive X axis"),
-               ("POSITIVE_Y", "+Y", "The positive Y axis"),
-               ("NEGATIVE_X", "-X", "The negative X axis"),
-               ("NEGATIVE_Y", "-Y", "The negative Y axis")],
-        name="Brick Forward Axis",
-        description="Set the Blender axis that will point forwards in the game",
-        default="POSITIVE_Y"
-    )
-
-    # -----
-    # Scale
-    # -----
-    export_scale = FloatProperty(
-        name="Scale",
-        description="The scale to export the brick at. A 1x1x1 brick at 100% scale is defined as being 1.0x1.0x1.2 Blender units in size on the XYZ axes.",
-        subtype="PERCENTAGE",
-        precision=3,
-        step=1,
-        default=100.0,
-        min=0.001,
-        soft_max=400.0,
-    )
-
-    # -------------
-    # Use Modifiers
-    # -------------
-    use_modifiers = BoolProperty(
-        name="Apply Modifiers",
-        description="Take modifiers into account (at preview settings) when exporting objects, does not apply the modifiers in the interface",
-        default=True,
-    )
-
-    # -----------
-    # Definitions
-    # -----------
-    custom_definitions = BoolProperty(
-        name="Custom Definition Tokens",
-        description="Set custom definitions tokens (case insensitive) to use in definition object names",
-        default=False,
-    )
-
-    deftoken_bounds = StringProperty(
-        name="Brick Bounds",
-        description="Token for objects that define brick bounds",
-        default="bounds",
-    )
-
-    deftoken_collision = StringProperty(
-        name="Collision Cuboid",
-        description="Token for objects that define collision cuboids",
-        default="collision",
-    )
-
-    # Sections
-
-    deftoken_quad_sort_top = StringProperty(
-        name="Top Quads",
-        description="Token for specifying that the object's vertices belong to the top section of the brick (used in brick coverage for hiding faces to improve performance)",
-        default="qt",
-    )
-
-    deftoken_quad_sort_bottom = StringProperty(
-        name="Bottom Quads",
-        description="Token for specifying that the object's vertices belong to the bottom section of the brick (used in brick coverage for hiding faces to improve performance)",
-        default="qb",
-    )
-
-    deftoken_quad_sort_north = StringProperty(
-        name="North Quads",
-        description="Token for specifying that the object's vertices belong to the north section of the brick (used in brick coverage for hiding faces to improve performance)",
-        default="qn",
-    )
-
-    deftoken_quad_sort_east = StringProperty(
-        name="East Quads",
-        description="Token for specifying that the object's vertices belong to the east section of the brick (used in brick coverage for hiding faces to improve performance)",
-        default="qe",
-    )
-
-    deftoken_quad_sort_south = StringProperty(
-        name="South Quads",
-        description="Token for specifying that the object's vertices belong to the south section of the brick (used in brick coverage for hiding faces to improve performance)",
-        default="qs",
-    )
-
-    deftoken_quad_sort_west = StringProperty(
-        name="West Quads",
-        description="Token for specifying that the object's vertices belong to the west section of the brick (used in brick coverage for hiding faces to improve performance)",
-        default="qw",
-    )
-
-    deftoken_quad_sort_omni = StringProperty(
-        name="Omni Quads",
-        description="Token for specifying that the object's vertices belong to the omni section of the brick, these vertices will never be hidden",
-        default="qo",
-    )
-
-    # Brick Grid
-
-    deftoken_gridx = StringProperty(
-        name="Brick Grid x",
-        description="Token for objects that define a volume within the brick bounds that will be filled with the 'x' symbol in the brick grid signifying that other bricks cannot be placed there",
-        default="gridx",
-    )
-
-    deftoken_griddash = StringProperty(
-        name="Brick Grid -",
-        description="Token for objects that define a volume within the brick bounds that will be filled with the '-' symbol in the brick grid signifying empty space",
-        default="grid-",
-    )
-
-    deftoken_gridu = StringProperty(
-        name="Brick Grid u",
-        description="Token for objects that define a volume within the brick bounds that will be filled with the 'u' symbol in the brick grid signifying that other bricks may be planted above",
-        default="gridu",
-    )
-
-    deftoken_gridd = StringProperty(
-        name="Brick Grid d",
-        description="Token for objects that define a volume within the brick bounds that will be filled with the 'd' symbol in the brick grid signifying that other bricks may be planted below",
-        default="gridd",
-    )
-
-    deftoken_gridb = StringProperty(
-        name="Brick Grid b",
-        description="Token for objects that define a volume within the brick bounds that will be filled with the 'b' symbol in the brick grid signifying that other bricks may be planted above or below",
-        default="gridb",
-    )
-
-    deftoken_gridx_priority = IntProperty(
-        name="Grid X Symbol Priority",
-        description="Priority of the 'x' symbol definition, higher priority definition override any overlapping definitions with lower priority (two or more symbols must not have the same priority)",
-        default=0,
-        min=0,
-        max=4,
-    )
-
-    deftoken_griddash_priority = IntProperty(
-        name="Grid - Symbol Priority",
-        description="Priority of the '-' symbol definition, higher priority definition override any overlapping definitions with lower priority (two or more symbols must not have the same priority)",
-        default=1,
-        min=0,
-        max=4,
-    )
-
-    deftoken_gridu_priority = IntProperty(
-        name="Grid U Symbol Priority",
-        description="Priority of the 'u' symbol definition, higher priority definition override any overlapping definitions with lower priority (two or more symbols must not have the same priority)",
-        default=2,
-        min=0,
-        max=4,
-    )
-
-    deftoken_gridd_priority = IntProperty(
-        name="Grid D Symbol Priority",
-        description="Priority of the 'd' symbol definition, higher priority definition override any overlapping definitions with lower priority (two or more symbols must not have the same priority)",
-        default=3,
-        min=0,
-        max=4,
-    )
-
-    deftoken_gridb_priority = IntProperty(
-        name="Grid B Symbol Priority",
-        description="Priority of the 'b' symbol definition, higher priority definition override any overlapping definitions with lower priority (two or more symbols must not have the same priority)",
-        default=4,
-        min=0,
-        max=4,
-    )
-
-    # Colors
-
-    deftoken_color = StringProperty(
-        name="Object Color",
-        description="Token for specifying a color for an object using its name. Token must be followed by 4 values (red green blue alpha) separated with spaces using a comma (,) as decimal separator. Integers 0-255 also supported.",
-        default="c",
-    )
-
-    deftoken_color_blank = StringProperty(
-        name="In-Game Color",
-        description="No color is written for these faces: in-game spray color is used",
-        default="blank",
-    )
-
-    deftoken_color_add = StringProperty(
-        name="Additive Color",
-        description="Blender material/vertex color is added to in-game spray color",
-        default="cadd",
-    )
-
-    deftoken_color_sub = StringProperty(
-        name="Subtractive Color",
-        description="Blender material/vertex color is subtracted from in-game spray color",
-        default="csub",
-    )
-
-    # ==============
-    # BLB Properties
-    # ==============
-
-    # ---------
-    # Collision
-    # ---------
-    custom_collision = BoolProperty(
-        name="Custom Collision",
-        description="Use custom collision definition objects (if any)",
-        default=False,
-    )
-
-    default_collision = EnumProperty(
-        items=[("BOUNDS", "Bounds", "Use brick bounds as collision"),
-               ("AABB", "AABB", "Calculate axis-aligned bounding box collision from visible meshes")],
-        name="Default Collision",
-        description="Collision type to use if no custom definitions exist",
-        default="BOUNDS"
-    )
-
-    # --------
-    # Coverage
-    # --------
-    calculate_coverage = BoolProperty(
-        name="Coverage",
-        description="Calculate brick coverage. Coverage relies on quad section data to be of any use. The coverage system intelligently hides non-omni quads on the side of the brick when it is covered by other bricks.",
-        default=False,
-    )
-
-    coverage_top_calculate = BoolProperty(
-        name="Hide Own Top Faces",
-        description="Hide the top faces of this brick when the entire top side of this brick is covered",
-        default=False,
-    )
-
-    coverage_top_hide = BoolProperty(
-        name="Hide Adjacent Top Faces",
-        description="Hide the bottom faces of the adjacent brick(s) covering the top side of this brick",
-        default=False,
-    )
-
-    coverage_bottom_calculate = BoolProperty(
-        name="Hide Own Bottom Faces",
-        description="Hide the bottom faces of this brick when the entire bottom side of this brick is covered",
-        default=False,
-    )
-
-    coverage_bottom_hide = BoolProperty(
-        name="Hide Adjacent Bottom Faces",
-        description="Hide the top faces of the adjacent brick(s) covering the bottom side of this brick",
-        default=False,
-    )
-
-    coverage_north_calculate = BoolProperty(
-        name="Hide Own North Faces",
-        description="Hide the north faces of this brick when the entire north side of this brick is covered",
-        default=False,
-    )
-
-    coverage_north_hide = BoolProperty(
-        name="Hide Adjacent North Faces",
-        description="Hide the adjacent side faces of the adjacent brick(s) covering the north side of this brick",
-        default=False,
-    )
-
-    coverage_east_calculate = BoolProperty(
-        name="Hide Own East Faces",
-        description="Hide the east faces of this brick when the entire east side of this brick is covered",
-        default=False,
-    )
-
-    coverage_east_hide = BoolProperty(
-        name="Hide Adjacent East Faces",
-        description="Hide the adjacent side faces of the adjacent brick(s) covering the east side of this brick",
-        default=False,
-    )
-
-    coverage_south_calculate = BoolProperty(
-        name="Hide Own South Faces",
-        description="Hide the south faces of this brick when the entire south side of this brick is covered",
-        default=False,
-    )
-
-    coverage_south_hide = BoolProperty(
-        name="Hide Adjacent South Faces",
-        description="Hide the adjacent side faces of the adjacent brick(s) covering the south side of this brick",
-        default=False,
-    )
-
-    coverage_west_calculate = BoolProperty(
-        name="Hide Own West Faces",
-        description="Hide the west faces of this brick when the entire west side of this brick is covered",
-        default=False,
-    )
-
-    coverage_west_hide = BoolProperty(
-        name="Hide Adjacent West Faces",
-        description="Hide the adjacent side faces of the adjacent brick(s) covering the west side of this brick",
-        default=False,
-    )
-
-    # -------
-    # Sorting
-    # -------
-    auto_sort_quads = BoolProperty(
-        name="Automatic Quad Sorting",
-        description="Automatically sorts the quads of the meshes into the 7 sections. Coverage must be enabled for this to be of any use.",
-        default=True,
-    )
-
-    # -------------
-    # Use Materials
-    # -------------
-    use_materials = BoolProperty(
-        name="Use Material Colors",
-        description="Read quad colors from materials (recommended method, overrides object colors)",
-        default=False,
-    )
-
-    # -----------------
-    # Use Vertex Colors
-    # -----------------
-    use_vertex_colors = BoolProperty(
-        name="Use Vertex Colors",
-        description="Read quad colors from the first vertex color layer (overrides material colors)",
-        default=False,
-    )
-
-    # -----------------
-    # Use Object Colors
-    # -----------------
-    use_object_colors = BoolProperty(
-        name="Parse Object Colors",
-        description="Parse quad colors from object names using the definition token (intended as legacy support)",
-        default=False,
-    )
-
-    # -------------
-    # Calculate UVs
-    # -------------
-    calculate_uvs = BoolProperty(
-        name="Calculate UVs",
-        description="Calculate correct UV coordinates based on the brick texture name specified in the material name",
-        default=True,
-    )
-
-    # ---------
-    # Store UVs
-    # ---------
-    store_uvs = BoolProperty(
-        name="Store UVs",
-        description="Write calculated UVs into Blender objects (data in existing generated UV layers will be overwritten)",
-        default=True,
-    )
-
-    # -------------
-    # Round Normals
-    # -------------
-    round_normals = BoolProperty(
-        name="Round Normals",
-        description="Round vertex normal values to the precision defined below, if disabled normals will be written using up to 16 decimals whenever possible",
-        default=True,
-    )
-
-    # ---------
-    # Precision
-    # ---------
-    # Smaller values will increase floating point errors in the exported brick.
-    # Larger values will decrease the quality of the visuals as vertex positions will become more deformed
-    # Setting to 0 actually uses the minimum precision of 1e-16 since only 16 decimals are ever written to file.
-    # Some floats (like UV coordinates) are not rounded.
-    float_precision = StringProperty(
-        name="Precision",
-        description="The precision to round most floating point values (e.g. vertex coordinates) to. Changing this value is discouraged unless you know what you're doing. 16 decimal places supported. Use 0 to disable.",
-        default="0.000001",
-    )
-
-    # =======
-    # Writing
-    # =======
-
-    # ----------
-    # Terse Mode
-    # ----------
-    terse_mode = BoolProperty(
-        name="Terse Mode",
-        description="Exclude optional text from the BLB file making it slightly smaller and harder to read (not recommended, file size difference is negligible)",
-        default=False,
-    )
-
-    # ---
-    # Log
-    # ---
-
-    write_log = BoolProperty(
-        name="Write Log",
-        description="Write a log file after exporting",
-        default=True,
-    )
-
-    write_log_warnings = BoolProperty(
-        name="Only on Warnings",
-        description="Only write a log file if warnings were generated",
-        default=True,
-    )
-
-    # ===============
-    # Export Function
-    # ===============
-
-    def execute(self, context):
-        """Export the objects."""
-        print("\n____STARTING BLB EXPORT____")
-
-        props = self.properties
-
-        # Get the current filepath which may or may not be the absolute path to the currently open .blend file.
-        # Get only the name of the file from the filepath.
-        # Add in the BLB extension.
-        file_name = bpy.path.ensure_ext(bpy.path.display_name_from_filepath(self.filepath), self.filename_ext)
-
-        # The absolute path to the directory user has specified in the export dialog.
-        export_dir = os.path.split(self.filepath)[0] + os.sep
-
-        if export_dir == "\\":
-            # Export was probably initiated from a script, use the absolute path of the location where the script was executed.
-            export_dir = bpy.path.abspath("//")
-
-        # The name of the BLB file to export.
-        if props.brick_name_source == "FILE":
-            export_file = file_name
-        else:
-            export_file = None
-
-        message = export_blb.export(context, props, export_dir, export_file, file_name)
-
-        if isinstance(message, str):
-            # Log the message in case the user missed it.
-            logger.error(message)
-
-            # Show an error popup in the UI.
-            self.report({"ERROR"}, message)
-
-            logger.clear_log()
-
-            return {"CANCELLED"}
-        else:
-            # No error message, everything is OK.
-
-            logger.clear_log()
-
-            return {"FINISHED"}
-
-    # ==============
-    # User Interface
-    # ==============
-
-    def draw(self, context):
-        """Draws the UI in the export menu."""
-        layout = self.layout
-
-        # ==================
-        # Blender Properties
-        # ==================
-        row = layout.row()
-        row.alignment = "CENTER"
-        row.label("Blender Properties", icon="SCENE_DATA")
-
-        # Property: Export Count
-        row = layout.row()
-        row.label("Bricks to Export:")
-
-        row = layout.row()
-        row.prop(self, "export_count", expand=True)
-
-        multi_export = self.export_count == "MULTIPLE"
-
-        # When doing multi-brick export, swap the brick name and objects properties and add in the brick definition property.
-        if multi_export:
-            bricks_in_groups = self.brick_definition == "GROUPS"
-
-            # Property: Brick Name Multiple
-            row = layout.row()
-            row.enabled = multi_export
-            row.label("Brick Names from:")
-
-            row = layout.row()
-            # Disable selecting values when bricks are in layers.
-            row.enabled = multi_export and bricks_in_groups
-            row.prop(self, "brick_name_source_multi", expand=True)
-
-            if not bricks_in_groups:
-                # If bricks are defined by layers, the brick names must come from bounds objects.
-                # Otherwise you need to put all objects in every layer in their own group to define the name which defeats the purpose.
-                self.brick_name_source_multi = "BOUNDS"
-
-            # Property: Brick Definition
-            row = layout.row()
-            row.enabled = multi_export
-            row.label("Bricks Defined by:")
-
-            row = layout.row()
-            row.enabled = multi_export
-            row.prop(self, "brick_definition", expand=True)
-
-            # Property: Export Objects Multi
-            row = layout.row()
-            row.label("Export Bricks in:")
-
-            row = layout.row()
-            row.enabled = multi_export
-            row.prop(self, "export_objects_multi", expand=True)
-        else:
-            # Property: Brick Name
-            row = layout.row()
-            row.enabled = not multi_export
-            row.label("Brick Name From:")
-
-            row = layout.row()
-            row.enabled = not multi_export
-            row.prop(self, "brick_name_source", expand=True)
-
-            # Property: Export Objects
-            row = layout.row()
-            row.label("Export Only:")
-
-            row = layout.row()
-            row.enabled = not multi_export
-            row.prop(self, "export_objects", expand=True)
-
-        # Property: BLB Forward Axis
-        row = layout.row()
-        row.label("Forward Axis:")
-
-        row = layout.row()
-        row.prop(self, "axis_blb_forward", expand=True)
-
-        # Property: Export Scale
-        layout.prop(self, "export_scale")
-
-        # Property: Use Modifiers.
-        layout.prop(self, "use_modifiers")
-
-        # Properties: Custom Definition Tokens
-        layout.prop(self, "custom_definitions", text="Custom Definition Tokens...")
-
-        if self.custom_definitions:
-            box = layout.box()
-            box.label("Definition Tokens", icon="EDIT_VEC")
-            box.enabled = self.custom_definitions
-
-            def draw_definition_property(label_text, prop_name):
-                """A helper function for drawing the definition properties."""
-                row = box.row()
-
-                split = row.split(percentage=0.6)
-                col = split.column()
-                col.label("{}:".format(label_text))
-
-                split = split.split()
-                col = split.column()
-                col.prop(self, prop_name, "")
-
-            def draw_grid_definition_property(symbol, prop_name):
-                """A helper function for drawing the definition properties."""
-                row = box.row()
-
-                split = row.split(percentage=0.25)
-                col = split.column()
-                col.label("{}".format(symbol))
-
-                split = split.split(percentage=0.7)
-                col = split.column()
-                col.prop(self, prop_name, "")
-
-                split = split.split()
-                col = split.column()
-                col.prop(self, "{}_priority".format(prop_name), "")
-
-            # This has duplicate data but I don't know how to access the property names defined earlier since self.deftoken_bounds.name doesn't seem to work.
-            # For some reason self.deftoken_bounds = "deftoken_bounds" instead of an instance of StringProperty.
-            row = box.row()
-            row.alignment = "CENTER"
-            row.label("Definition Objects", icon="OBJECT_DATA")
-            row = box.row()
-            row.alignment = "CENTER"
-            row.label("Token In: Object Name")
-
-            draw_definition_property("Brick Bounds", "deftoken_bounds")
-            draw_definition_property("Collision Cuboids", "deftoken_collision")
-
-            row = box.row()
-            row.alignment = "CENTER"
-            row.label("Brick Grid Definition Objects", icon="GRID")
-            row = box.row()
-            row.alignment = "CENTER"
-            row.label("Token In: Object Name")
-
-            row = box.row()
-            split = row.split(percentage=0.25)
-            col = split.column()
-            col.label("Symbol")
-
-            split = split.split(percentage=0.7)
-            col = split.column()
-            col.label("Token")
-
-            split = split.split()
-            col = split.column()
-            col.label("Priority")
-
-            draw_grid_definition_property("b", "deftoken_gridb")
-            draw_grid_definition_property("d", "deftoken_gridd")
-            draw_grid_definition_property("u", "deftoken_gridu")
-            draw_grid_definition_property("-", "deftoken_griddash")
-            draw_grid_definition_property("x", "deftoken_gridx")
-
-            row = box.row()
-            row.alignment = "CENTER"
-            row.label("Quad Sorting Tokens", icon="FACESEL")
-            row = box.row()
-            row.alignment = "CENTER"
-            row.label("Token In: Object Name")
-
-            draw_definition_property("Top Quads", "deftoken_quad_sort_top")
-            draw_definition_property("Bottom Quads", "deftoken_quad_sort_bottom")
-            draw_definition_property("North Quads", "deftoken_quad_sort_north")
-            draw_definition_property("East Quads", "deftoken_quad_sort_east")
-            draw_definition_property("South Quads", "deftoken_quad_sort_south")
-            draw_definition_property("West Quads", "deftoken_quad_sort_west")
-            draw_definition_property("Omni Quads", "deftoken_quad_sort_omni")
-
-            row = box.row()
-            row.alignment = "CENTER"
-            row.label("Color Tokens", icon="COLOR")
-            row = box.row()
-            row.alignment = "CENTER"
-            row.label("Token In: Object/Material/Vertex Color Layer Name")
-
-            draw_definition_property("Object Colors", "deftoken_color")
-            draw_definition_property("In-Game Color", "deftoken_color_blank")
-            draw_definition_property("Additive Color", "deftoken_color_add")
-            draw_definition_property("Subtractive Color", "deftoken_color_sub")
-
-        layout.separator()
-
-        # ===
-        # BLB
-        # ===
-        row = layout.row()
-        row.alignment = "CENTER"
-        row.label("BLB Properties", icon="MESH_CUBE")
-
-        # Property: Custom Collision
-        layout.prop(self, "custom_collision")
-
-        # Property: Default Collision
-        row = layout.row()
-        row.label("Default Collision:")
-        row = layout.row()
-        row.prop(self, "default_collision", expand=True)
-
-        # Properties: Coverage
-        layout.prop(self, "calculate_coverage", text="Calculate Coverage...")
-
-        if self.calculate_coverage:
-            box = layout.box()
-            box.label("Coverage Options", icon="GROUP")
-            box.enabled = self.calculate_coverage
-
-            def draw_coverage_property(label_text):
-                """A helper function for drawing the coverage properties."""
-
-                row = box.row()
-
-                split = row.split(percentage=0.28)
-                col = split.column()
-                col.label(label_text)
-
-                split = split.split(percentage=0.43)
-                col = split.column()
-                col.prop(self, "coverage_{}_hide".format(label_text.lower()), "")
-
-                split = split.split()
-                col = split.column()
-                col.prop(self, "coverage_{}_calculate".format(label_text.lower()), "")
-
-            row = box.row()
-            split = row.split(percentage=0.27)
-            col = split.column()
-            col.label("")
-            col.label("Side")
-
-            split = split.split(percentage=0.42)
-            col = split.column()
-            col.label("Hide")
-            col.label("Adjacent")
-
-            split = split.split()
-            col = split.column()
-            col.label("Hide")
-            col.label("Self")
-
-            draw_coverage_property("Top")
-            draw_coverage_property("Bottom")
-            draw_coverage_property("North")
-            draw_coverage_property("East")
-            draw_coverage_property("South")
-            draw_coverage_property("West")
-
-        # Properties: Quad Sorting
-        layout.prop(self, "auto_sort_quads")
-
-        # Property: Use Material Colors
-        layout.prop(self, "use_materials")
-
-        # Property: Use Vertex Colors
-        layout.prop(self, "use_vertex_colors")
-
-        # Property: Use Object Colors
-        layout.prop(self, "use_object_colors")
-
-        # Property: UVs
-        row = layout.row()
-        split = row.split(percentage=0.53)
-        col = split.column()
-        col.prop(self, "calculate_uvs")
-
-        # Property: Store UVs
-        split = split.split()
-        split.enabled = self.calculate_uvs
-
-        if not self.calculate_uvs:
-            self.store_uvs = False
-
-        col = split.column()
-        col.prop(self, "store_uvs")
-
-        # Property: Round Normals
-        layout.prop(self, "round_normals")
-
-        # Property: Precision
-        layout.prop(self, "float_precision")
-
-        layout.separator()
-
-        # =======
-        # Writing
-        # =======
-        row = layout.row()
-        row.alignment = "CENTER"
-        row.label("File Writing", icon="TEXT")
-
-        # Property: Terse Mode
-        layout.prop(self, "terse_mode")
-
-        # Property: Write Log
-        row = layout.row()
-        split = row.split(percentage=0.4)
-        col = split.column()
-        col.prop(self, "write_log")
-
-        # Property: Write Log on Warnings
-        # Only show when Write Log is checked.
-        split = split.split()
-
-        # The "Only on Warnings" option is grayed out when "Write Log" is not enabled.
-        split.enabled = self.write_log
-
-        if not self.write_log:
-            self.write_log_warnings = False
-
-        col = split.column()
-        col.prop(self, "write_log_warnings")
-
-# =============
-# Blender Stuff
-# =============
-
-
-def menu_export(self, context):
-    """Adds the export option into the export menu."""
-    self.layout.operator(ExportBLB.bl_idname, text="Blockland Brick (.blb)")
-
-
-def register():
-    """Registers this module into Blender."""
-    bpy.utils.register_module(__name__)
-    bpy.types.INFO_MT_file_export.append(menu_export)
-
-
-def unregister():
-    """Unregisters this module from Blender."""
-    bpy.utils.unregister_module(__name__)
-    bpy.types.INFO_MT_file_export.remove(menu_export)
-
-
-if __name__ == "__main__":
-    register()
+# ##### BEGIN GPL LICENSE BLOCK #####
+#
+#  This program is free software; you can redistribute it and/or
+#  modify it under the terms of the GNU General Public License
+#  as published by the Free Software Foundation; either version 2
+#  of the License, or (at your option) any later version.
+#
+#  This program is distributed in the hope that it will be useful,
+#  but WITHOUT ANY WARRANTY; without even the implied warranty of
+#  MERCHANTABILITY or FITNESS FOR A PARTICULAR PURPOSE.  See the
+#  GNU General Public License for more details.
+#
+#  You should have received a copy of the GNU General Public License
+#  along with this program; if not, write to the Free Software Foundation,
+#  Inc., 51 Franklin Street, Fifth Floor, Boston, MA 02110-1301, USA.
+#
+# ##### END GPL LICENSE BLOCK #####
+"""
+Handles registering the add-on into Blender and drawing properties to the UI.
+
+@author: Demian Wright
+"""
+
+import bpy
+import os
+from bpy.props import BoolProperty, EnumProperty, StringProperty, IntProperty, FloatProperty
+from bpy_extras.io_utils import ExportHelper
+
+# Blender requires imports from "." for self-defined modules.
+from . import export_blb, const, logger
+
+bl_info = {
+    "name": "Export: Blockland Brick (.blb)",
+    "author": "Demian Wright & Nick Smith",
+    "version": (1, 2, 3),
+    "blender": (2, 67, 0),
+    "location": "File > Export > Blockland Brick (.blb)",
+    "description": "Export Blockland brick format",
+    "warning": "",
+    "wiki_url": "",
+    "tracker_url": "",
+    "category": "Import-Export"}
+
+# TODO: Exporting DTS collision.
+# TODO: Importing BLB files.
+# TODO: Render brick preview.
+# TODO: Panels in the UI?
+# TODO: Check that all docstrings and comments are still up to date.
+# TODO: Quad sorting is per object but BLBs support per-quad sorting: the exporter does not support quad sorting for smoothed objects.
+# TODO: Serialize props to the start of the log?
+# TODO: Add a section about brick size to the readme.
+# TODO: Add a section about brick grid to the readme.
+# TODO: Make the capitalization consistent in the readme.
+# TODO: Consider reformatting readme to have one sentence per line for nicer diffs.
+# TODO: Consider refactoring readme for consistent use of mesh, model, and object words.
+# TODO: Consider using unique IDs for errors and warnings? [WARNING:IOBLBW0000] and [ERROR:IOBLBE0000]?
+# TODO: Clarify brick grid and brick grid placement rules.
+# TODO: Clarify which errors occur when autogenerating brick grid.
+# TODO: Calculate Bounds property.
+
+class ExportBLB(bpy.types.Operator, ExportHelper):
+    """Export Blockland brick data."""
+    bl_idname = "export_scene.blb"
+    bl_label = "Export BLB"
+    bl_options = {"REGISTER", "PRESET"}
+
+    filename_ext = const.BLB_EXT
+    logfile_ext = const.LOG_EXT
+    filter_glob = StringProperty(default="*" + const.BLB_EXT, options={"HIDDEN"})
+
+    # ==========
+    # Properties
+    # ==========
+
+    # ==================
+    # Blender Properties
+    # ==================
+
+    # ------------
+    # Export Count
+    # ------------
+    export_count = EnumProperty(
+        items=[("SINGLE", "Single", "Export a single brick"),
+               ("MULTIPLE", "Multiple", "Export multiple bricks at once")],
+        name="Bricks to Export",
+        description="How many bricks to export from this file",
+        default="SINGLE"
+    )
+
+    # ----------------
+    # Brick Definition
+    # ----------------
+    brick_definition = EnumProperty(
+        items=[("GROUPS", "Groups", "Bricks are in different groups"),
+               ("LAYERS", "Layers", "Bricks are in different layers")],
+        name="Bricks Defined by",
+        description="The method for defining multiple bricks in a file",
+        default="GROUPS"
+    )
+
+    # ----------
+    # Brick Name
+    # ----------
+    brick_name_source = EnumProperty(
+        items=[("BOUNDS", "Bounds", "Brick name is in the name of the bounds object, after the bounds definition, separated with a space (directory set in export file dialog)"),
+               ("FILE", "File", "Brick name is the same as the .blend file name (can be changed manually in the file dialog)")],
+        name="Brick Name from:",
+        description="Where to get the name of the exported brick",
+        default="BOUNDS"
+    )
+
+    # -------------------
+    # Brick Name Multiple
+    # -------------------
+    brick_name_source_multi = EnumProperty(
+        items=[("BOUNDS", "Bounds", "Brick name is in the name of the bounds object, after the bounds definition, separated with a space (directory set in export file dialog)"),
+               ("GROUPS", "Groups", "Brick name is the group name (directory set in export file dialog)")],
+        name="Brick Names from:",
+        description="Where to get the name of the exported bricks",
+        default="BOUNDS"
+    )
+
+    # -------
+    # Objects
+    # -------
+    export_objects = EnumProperty(
+        items=[("SELECTION", "Selection", "Export only selected objects"),
+               ("LAYERS", "Layers", "Export all objects in the visible layers"),
+               ("SCENE", "Scene", "Export all objects in the active scene")],
+        name="Export Objects In:",
+        description="Only export the specified objects",
+        default="SELECTION"
+    )
+
+    # -------------
+    # Objects Multi
+    # -------------
+    export_objects_multi = EnumProperty(
+        items=[("LAYERS", "Layers", "Export all bricks in the visible layers"),
+               ("SCENE", "Scene", "Export all bricks in the active scene")],
+        name="Export Bricks in:",
+        description="Only export the specified bricks",
+        default="LAYERS"
+    )
+
+    # --------
+    # Rotation
+    # --------
+    # For whatever reason BLB coordinates are rotated 90 degrees counter-clockwise to Blender coordinates.
+    # I.e. -X is facing you when the brick is planted and +X is the brick north instead of +Y which makes more sense to me.
+    # TODO: Support Z axis remapping.
+    axis_blb_forward = EnumProperty(
+        items=[("POSITIVE_X", "+X", "The positive X axis"),
+               ("POSITIVE_Y", "+Y", "The positive Y axis"),
+               ("NEGATIVE_X", "-X", "The negative X axis"),
+               ("NEGATIVE_Y", "-Y", "The negative Y axis")],
+        name="Brick Forward Axis",
+        description="Set the Blender axis that will point forwards in the game",
+        default="POSITIVE_Y"
+    )
+
+    # -----
+    # Scale
+    # -----
+    export_scale = FloatProperty(
+        name="Scale",
+        description="The scale to export the brick at. A 1x1x1 brick at 100% scale is defined as being 1.0x1.0x1.2 Blender units in size on the XYZ axes.",
+        subtype="PERCENTAGE",
+        precision=3,
+        step=1,
+        default=100.0,
+        min=0.001,
+        soft_max=400.0,
+    )
+
+    # -------------
+    # Use Modifiers
+    # -------------
+    use_modifiers = BoolProperty(
+        name="Apply Modifiers",
+        description="Take modifiers into account (at preview settings) when exporting objects, does not apply the modifiers in the interface",
+        default=True,
+    )
+
+    # -----------
+    # Definitions
+    # -----------
+    custom_definitions = BoolProperty(
+        name="Custom Definition Tokens",
+        description="Set custom definitions tokens (case insensitive) to use in definition object names",
+        default=False,
+    )
+
+    deftoken_bounds = StringProperty(
+        name="Brick Bounds",
+        description="Token for objects that define brick bounds",
+        default="bounds",
+    )
+
+    deftoken_collision = StringProperty(
+        name="Collision Cuboid",
+        description="Token for objects that define collision cuboids",
+        default="collision",
+    )
+
+    # Sections
+
+    deftoken_quad_sort_top = StringProperty(
+        name="Top Quads",
+        description="Token for specifying that the object's vertices belong to the top section of the brick (used in brick coverage for hiding faces to improve performance)",
+        default="qt",
+    )
+
+    deftoken_quad_sort_bottom = StringProperty(
+        name="Bottom Quads",
+        description="Token for specifying that the object's vertices belong to the bottom section of the brick (used in brick coverage for hiding faces to improve performance)",
+        default="qb",
+    )
+
+    deftoken_quad_sort_north = StringProperty(
+        name="North Quads",
+        description="Token for specifying that the object's vertices belong to the north section of the brick (used in brick coverage for hiding faces to improve performance)",
+        default="qn",
+    )
+
+    deftoken_quad_sort_east = StringProperty(
+        name="East Quads",
+        description="Token for specifying that the object's vertices belong to the east section of the brick (used in brick coverage for hiding faces to improve performance)",
+        default="qe",
+    )
+
+    deftoken_quad_sort_south = StringProperty(
+        name="South Quads",
+        description="Token for specifying that the object's vertices belong to the south section of the brick (used in brick coverage for hiding faces to improve performance)",
+        default="qs",
+    )
+
+    deftoken_quad_sort_west = StringProperty(
+        name="West Quads",
+        description="Token for specifying that the object's vertices belong to the west section of the brick (used in brick coverage for hiding faces to improve performance)",
+        default="qw",
+    )
+
+    deftoken_quad_sort_omni = StringProperty(
+        name="Omni Quads",
+        description="Token for specifying that the object's vertices belong to the omni section of the brick, these vertices will never be hidden",
+        default="qo",
+    )
+
+       # Brick Grid
+
+    deftoken_gridx = StringProperty(
+        name="Brick Grid x",
+        description="Token for objects that define a volume within the brick bounds that will be filled with the 'x' symbol in the brick grid signifying that other bricks cannot be placed there",
+        default="gridx",
+    )
+
+    deftoken_griddash = StringProperty(
+        name="Brick Grid -",
+        description="Token for objects that define a volume within the brick bounds that will be filled with the '-' symbol in the brick grid signifying empty space",
+        default="grid-",
+    )
+
+    deftoken_gridu = StringProperty(
+        name="Brick Grid u",
+        description="Token for objects that define a volume within the brick bounds that will be filled with the 'u' symbol in the brick grid signifying that other bricks may be planted above",
+        default="gridu",
+    )
+
+    deftoken_gridd = StringProperty(
+        name="Brick Grid d",
+        description="Token for objects that define a volume within the brick bounds that will be filled with the 'd' symbol in the brick grid signifying that other bricks may be planted below",
+        default="gridd",
+    )
+
+    deftoken_gridb = StringProperty(
+        name="Brick Grid b",
+        description="Token for objects that define a volume within the brick bounds that will be filled with the 'b' symbol in the brick grid signifying that other bricks may be planted above or below",
+        default="gridb",
+    )
+
+    deftoken_gridx_priority = IntProperty(
+        name="Grid X Symbol Priority",
+        description="Priority of the 'x' symbol definition, higher priority definition override any overlapping definitions with lower priority (two or more symbols must not have the same priority)",
+        default=0,
+        min=0,
+        max=4,
+    )
+
+    deftoken_griddash_priority = IntProperty(
+        name="Grid - Symbol Priority",
+        description="Priority of the '-' symbol definition, higher priority definition override any overlapping definitions with lower priority (two or more symbols must not have the same priority)",
+        default=1,
+        min=0,
+        max=4,
+    )
+
+    deftoken_gridu_priority = IntProperty(
+        name="Grid U Symbol Priority",
+        description="Priority of the 'u' symbol definition, higher priority definition override any overlapping definitions with lower priority (two or more symbols must not have the same priority)",
+        default=2,
+        min=0,
+        max=4,
+    )
+
+    deftoken_gridd_priority = IntProperty(
+        name="Grid D Symbol Priority",
+        description="Priority of the 'd' symbol definition, higher priority definition override any overlapping definitions with lower priority (two or more symbols must not have the same priority)",
+        default=3,
+        min=0,
+        max=4,
+    )
+
+    deftoken_gridb_priority = IntProperty(
+        name="Grid B Symbol Priority",
+        description="Priority of the 'b' symbol definition, higher priority definition override any overlapping definitions with lower priority (two or more symbols must not have the same priority)",
+        default=4,
+        min=0,
+        max=4,
+    )
+
+        # Colors
+
+    deftoken_color = StringProperty(
+        name="Object Color",
+        description="Token for specifying a color for an object using its name. Token must be followed by 4 values (red green blue alpha) separated with spaces using a comma (,) as decimal separator. Integers 0-255 also supported.",
+        default="c",
+    )
+
+    deftoken_color_blank = StringProperty(
+        name="In-Game Color",
+        description="No color is written for these faces: in-game spray color is used",
+        default="blank",
+    )
+
+    deftoken_color_add = StringProperty(
+        name="Additive Color",
+        description="Blender material/vertex color is added to in-game spray color",
+        default="cadd",
+    )
+
+    deftoken_color_sub = StringProperty(
+        name="Subtractive Color",
+        description="Blender material/vertex color is subtracted from in-game spray color",
+        default="csub",
+    )
+
+    # ==============
+    # BLB Properties
+    # ==============
+
+    # ---------
+    # Collision
+    # ---------
+    custom_collision = BoolProperty(
+        name="Custom Collision",
+        description="Use custom collision definition objects (if any)",
+        default=False,
+    )
+
+    default_collision = EnumProperty(
+        items=[("BOUNDS", "Bounds", "Use brick bounds as collision"),
+               ("AABB", "AABB", "Calculate axis-aligned bounding box collision from visible meshes")],
+        name="Default Collision",
+        description="Collision type to use if no custom definitions exist",
+        default="BOUNDS"
+    )
+
+     # --------
+    # Coverage
+    # --------
+    calculate_coverage = BoolProperty(
+        name="Coverage",
+        description="Calculate brick coverage. Coverage relies on the quad section data to be of any use. The coverage system intelligently hides (non-omni) quads on the side of the brick when it is covered by other bricks.",
+        default=False,
+    )
+
+    coverage_top_calculate = BoolProperty(
+        name="Hide Own Top Faces",
+        description="Hide the top faces of this brick when the entire top side of this brick is covered",
+        default=False,
+    )
+
+    coverage_top_hide = BoolProperty(
+        name="Hide Adjacent Top Faces",
+        description="Hide the bottom faces of the adjacent brick(s) covering the top side of this brick",
+        default=False,
+    )
+
+    coverage_bottom_calculate = BoolProperty(
+        name="Hide Own Bottom Faces",
+        description="Hide the bottom faces of this brick when the entire bottom side of this brick is covered",
+        default=False,
+    )
+
+    coverage_bottom_hide = BoolProperty(
+        name="Hide Adjacent Bottom Faces",
+        description="Hide the top faces of the adjacent brick(s) covering the bottom side of this brick",
+        default=False,
+    )
+
+    coverage_north_calculate = BoolProperty(
+        name="Hide Own North Faces",
+        description="Hide the north faces of this brick when the entire north side of this brick is covered",
+        default=False,
+    )
+
+    coverage_north_hide = BoolProperty(
+        name="Hide Adjacent North Faces",
+        description="Hide the adjacent side faces of the adjacent brick(s) covering the north side of this brick",
+        default=False,
+    )
+
+    coverage_east_calculate = BoolProperty(
+        name="Hide Own East Faces",
+        description="Hide the east faces of this brick when the entire east side of this brick is covered",
+        default=False,
+    )
+
+    coverage_east_hide = BoolProperty(
+        name="Hide Adjacent East Faces",
+        description="Hide the adjacent side faces of the adjacent brick(s) covering the east side of this brick",
+        default=False,
+    )
+
+    coverage_south_calculate = BoolProperty(
+        name="Hide Own South Faces",
+        description="Hide the south faces of this brick when the entire south side of this brick is covered",
+        default=False,
+    )
+
+    coverage_south_hide = BoolProperty(
+        name="Hide Adjacent South Faces",
+        description="Hide the adjacent side faces of the adjacent brick(s) covering the south side of this brick",
+        default=False,
+    )
+
+    coverage_west_calculate = BoolProperty(
+        name="Hide Own West Faces",
+        description="Hide the west faces of this brick when the entire west side of this brick is covered",
+        default=False,
+    )
+
+    coverage_west_hide = BoolProperty(
+        name="Hide Adjacent West Faces",
+        description="Hide the adjacent side faces of the adjacent brick(s) covering the west side of this brick",
+        default=False,
+    )
+
+    # -------
+    # Sorting
+    # -------
+    auto_sort_quads = BoolProperty(
+        name="Automatic Quad Sorting",
+        description="Automatically sorts the quads of the meshes into the 7 sections. Coverage must be enabled for this to be of any use.",
+        default=True,
+    )
+
+    # -------------
+    # Use Materials
+    # -------------
+    use_materials = BoolProperty(
+        name="Use Material Colors",
+        description="Read quad colors from materials (recommended method, overrides object colors)",
+        default=False,
+    )
+
+    # -----------------
+    # Use Vertex Colors
+    # -----------------
+    use_vertex_colors = BoolProperty(
+        name="Use Vertex Colors",
+        description="Read quad colors from the first vertex color layer (overrides material colors)",
+        default=False,
+    )
+
+    # -----------------
+    # Use Object Colors
+    # -----------------
+    use_object_colors = BoolProperty(
+        name="Parse Object Colors",
+        description="Parse quad colors from object names using the definition token (intended as legacy support)",
+        default=False,
+    )
+
+    # -------------
+    # Calculate UVs
+    # -------------
+    calculate_uvs = BoolProperty(
+        name="Calculate UVs",
+        description="Calculate correct UV coordinates based on the brick texture name specified in the material name",
+        default=True,
+    )
+
+    # ---------
+    # Store UVs
+    # ---------
+    store_uvs = BoolProperty(
+        name="Store UVs",
+        description="Write calculated UVs into Blender objects (data in existing generated UV layers will be overwritten)",
+        default=True,
+    )
+
+    # -------------
+    # Round Normals
+    # -------------
+    round_normals = BoolProperty(
+        name="Round Normals",
+        description="Round vertex normal values to the precision defined below, if disabled normals will be written using up to 16 decimals whenever possible",
+        default=True,
+    )
+
+    # ---------
+    # Precision
+    # ---------
+    # Smaller values will increase floating point errors in the exported brick.
+    # Larger values will decrease the quality of the visuals as vertex positions will become more deformed
+    # Setting to 0 actually uses the minimum precision of 1e-16 since only 16 decimals are ever written to file.
+    # Some floats (like UV coordinates) are not rounded.
+    float_precision = StringProperty(
+        name="Precision",
+        description="The precision to round most floating point values (e.g. vertex coordinates) to. Changing this value is discouraged unless you know what you're doing. 16 decimal places supported. Use 0 to disable.",
+        default="0.000001",
+    )
+
+    # =======
+    # Writing
+    # =======
+
+    # ----------
+    # Terse Mode
+    # ----------
+    terse_mode = BoolProperty(
+        name="Terse Mode",
+        description="Exclude optional text from the BLB file making it slightly smaller and harder to read (not recommended, file size difference is negligible)",
+        default=False,
+    )
+
+    # ---
+    # Log
+    # ---
+
+    write_log = BoolProperty(
+        name="Write Log",
+        description="Write a log file after exporting",
+        default=True,
+    )
+
+    write_log_warnings = BoolProperty(
+        name="Only on Warnings",
+        description="Only write a log file if warnings were generated",
+        default=True,
+    )
+
+    # ===============
+    # Export Function
+    # ===============
+
+    def execute(self, context):
+        """Export the objects."""
+        print("\n____STARTING BLB EXPORT____")
+
+        props = self.properties
+
+        # Get the current filepath which may or may not be the absolute path to the currently open .blend file.
+        # Get only the name of the file from the filepath.
+        # Add in the BLB extension.
+        file_name = bpy.path.ensure_ext(bpy.path.display_name_from_filepath(self.filepath), self.filename_ext)
+
+        # The absolute path to the directory user has specified in the export dialog.
+        export_dir = os.path.split(self.filepath)[0] + os.sep
+
+        if export_dir == "\\":
+            # Export was probably initiated from a script, use the absolute path of the location where the script was executed.
+            export_dir = bpy.path.abspath("//")
+
+        # The name of the BLB file to export.
+        if props.brick_name_source == "FILE":
+            export_file = file_name
+        else:
+            export_file = None
+
+        message = export_blb.export(context, props, export_dir, export_file, file_name)
+
+        if isinstance(message, str):
+            # Log the message in case the user missed it.
+            logger.error(message)
+
+            # Show an error popup in the UI.
+            self.report({"ERROR"}, message)
+
+            logger.clear_log()
+
+            return {"CANCELLED"}
+        else:
+            # No error message, everything is OK.
+
+            logger.clear_log()
+
+            return {"FINISHED"}
+
+    # ==============
+    # User Interface
+    # ==============
+
+    def draw(self, context):
+        """Draws the UI in the export menu."""
+        layout = self.layout
+
+        # ==================
+        # Blender Properties
+        # ==================
+        row = layout.row()
+        row.alignment = "CENTER"
+        row.label("Blender Properties", icon="SCENE_DATA")
+
+        # Property: Export Count
+        row = layout.row()
+        row.label("Bricks to Export:")
+
+        row = layout.row()
+        row.prop(self, "export_count", expand=True)
+
+        multi_export = self.export_count == "MULTIPLE"
+
+        # When doing multi-brick export, swap the brick name and objects properties and add in the brick definition property.
+        if multi_export:
+            bricks_in_groups = self.brick_definition == "GROUPS"
+
+            # Property: Brick Name Multiple
+            row = layout.row()
+            row.enabled = multi_export
+            row.label("Brick Names from:")
+
+            row = layout.row()
+            # Disable selecting values when bricks are in layers.
+            row.enabled = multi_export and bricks_in_groups
+            row.prop(self, "brick_name_source_multi", expand=True)
+
+            if not bricks_in_groups:
+                # If bricks are defined by layers, the brick names must come from bounds objects.
+                # Otherwise you need to put all objects in every layer in their own group to define the name which defeats the purpose.
+                self.brick_name_source_multi = "BOUNDS"
+
+            # Property: Brick Definition
+            row = layout.row()
+            row.enabled = multi_export
+            row.label("Bricks Defined by:")
+
+            row = layout.row()
+            row.enabled = multi_export
+            row.prop(self, "brick_definition", expand=True)
+
+            # Property: Export Objects Multi
+            row = layout.row()
+            row.label("Export Bricks in:")
+
+            row = layout.row()
+            row.enabled = multi_export
+            row.prop(self, "export_objects_multi", expand=True)
+        else:
+            # Property: Brick Name
+            row = layout.row()
+            row.enabled = not multi_export
+            row.label("Brick Name From:")
+
+            row = layout.row()
+            row.enabled = not multi_export
+            row.prop(self, "brick_name_source", expand=True)
+
+            # Property: Export Objects
+            row = layout.row()
+            row.label("Export Only:")
+
+            row = layout.row()
+            row.enabled = not multi_export
+            row.prop(self, "export_objects", expand=True)
+
+        # Property: BLB Forward Axis
+        row = layout.row()
+        row.label("Forward Axis:")
+
+        row = layout.row()
+        row.prop(self, "axis_blb_forward", expand=True)
+
+        # Property: Export Scale
+        layout.prop(self, "export_scale")
+
+        # Property: Use Modifiers.
+        layout.prop(self, "use_modifiers")
+
+        # Properties: Custom Definition Tokens
+        layout.prop(self, "custom_definitions", text="Custom Definition Tokens...")
+
+        if self.custom_definitions:
+            box = layout.box()
+            box.label("Definition Tokens", icon="EDIT_VEC")
+            box.enabled = self.custom_definitions
+
+            def draw_definition_property(label_text, prop_name):
+                """A helper function for drawing the definition properties."""
+                row = box.row()
+
+                split = row.split(percentage=0.6)
+                col = split.column()
+                col.label("{}:".format(label_text))
+
+                split = split.split()
+                col = split.column()
+                col.prop(self, prop_name, "")
+
+            def draw_grid_definition_property(symbol, prop_name):
+                """A helper function for drawing the definition properties."""
+                row = box.row()
+
+                split = row.split(percentage=0.25)
+                col = split.column()
+                col.label("{}".format(symbol))
+
+                split = split.split(percentage=0.7)
+                col = split.column()
+                col.prop(self, prop_name, "")
+
+                split = split.split()
+                col = split.column()
+                col.prop(self, "{}_priority".format(prop_name), "")
+
+            # This has duplicate data but I don't know how to access the property names defined earlier since self.deftoken_bounds.name doesn't seem to work.
+            # For some reason self.deftoken_bounds = "deftoken_bounds" instead of an instance of StringProperty.
+            row = box.row()
+            row.alignment = "CENTER"
+            row.label("Definition Objects", icon="OBJECT_DATA")
+            row = box.row()
+            row.alignment = "CENTER"
+            row.label("Token In: Object Name")
+
+            draw_definition_property("Brick Bounds", "deftoken_bounds")
+            draw_definition_property("Collision Cuboids", "deftoken_collision")
+
+            row = box.row()
+            row.alignment = "CENTER"
+            row.label("Brick Grid Definition Objects", icon="GRID")
+            row = box.row()
+            row.alignment = "CENTER"
+            row.label("Token In: Object Name")
+
+            row = box.row()
+            split = row.split(percentage=0.25)
+            col = split.column()
+            col.label("Symbol")
+
+            split = split.split(percentage=0.7)
+            col = split.column()
+            col.label("Token")
+
+            split = split.split()
+            col = split.column()
+            col.label("Priority")
+
+            draw_grid_definition_property("b", "deftoken_gridb")
+            draw_grid_definition_property("d", "deftoken_gridd")
+            draw_grid_definition_property("u", "deftoken_gridu")
+            draw_grid_definition_property("-", "deftoken_griddash")
+            draw_grid_definition_property("x", "deftoken_gridx")
+
+            row = box.row()
+            row.alignment = "CENTER"
+            row.label("Quad Sorting Tokens", icon="FACESEL")
+            row = box.row()
+            row.alignment = "CENTER"
+            row.label("Token In: Object Name")
+
+            draw_definition_property("Top Quads", "deftoken_quad_sort_top")
+            draw_definition_property("Bottom Quads", "deftoken_quad_sort_bottom")
+            draw_definition_property("North Quads", "deftoken_quad_sort_north")
+            draw_definition_property("East Quads", "deftoken_quad_sort_east")
+            draw_definition_property("South Quads", "deftoken_quad_sort_south")
+            draw_definition_property("West Quads", "deftoken_quad_sort_west")
+            draw_definition_property("Omni Quads", "deftoken_quad_sort_omni")
+
+            row = box.row()
+            row.alignment = "CENTER"
+            row.label("Color Tokens", icon="COLOR")
+            row = box.row()
+            row.alignment = "CENTER"
+            row.label("Token In: Object/Material/Vertex Color Layer Name")
+
+            draw_definition_property("Object Colors", "deftoken_color")
+            draw_definition_property("In-Game Color", "deftoken_color_blank")
+            draw_definition_property("Additive Color", "deftoken_color_add")
+            draw_definition_property("Subtractive Color", "deftoken_color_sub")
+
+        layout.separator()
+
+        # ===
+        # BLB
+        # ===
+        row = layout.row()
+        row.alignment = "CENTER"
+        row.label("BLB Properties", icon="MESH_CUBE")
+
+        # Property: Custom Collision
+        layout.prop(self, "custom_collision")
+
+        # Property: Default Collision
+        row = layout.row()
+        row.label("Default Collision:")
+        row = layout.row()
+        row.prop(self, "default_collision", expand=True)
+
+        # Properties: Coverage
+        layout.prop(self, "calculate_coverage", text="Calculate Coverage...")
+
+        if self.calculate_coverage:
+            box = layout.box()
+            box.label("Coverage Options", icon="GROUP")
+            box.enabled = self.calculate_coverage
+
+            def draw_coverage_property(label_text):
+                """A helper function for drawing the coverage properties."""
+
+                row = box.row()
+
+                split = row.split(percentage=0.28)
+                col = split.column()
+                col.label(label_text)
+
+                split = split.split(percentage=0.43)
+                col = split.column()
+                col.prop(self, "coverage_{}_hide".format(label_text.lower()), "")
+
+                split = split.split()
+                col = split.column()
+                col.prop(self, "coverage_{}_calculate".format(label_text.lower()), "")
+
+            row = box.row()
+            split = row.split(percentage=0.27)
+            col = split.column()
+            col.label("")
+            col.label("Side")
+
+            split = split.split(percentage=0.42)
+            col = split.column()
+            col.label("Hide")
+            col.label("Adjacent")
+
+            split = split.split()
+            col = split.column()
+            col.label("Hide")
+            col.label("Self")
+
+            draw_coverage_property("Top")
+            draw_coverage_property("Bottom")
+            draw_coverage_property("North")
+            draw_coverage_property("East")
+            draw_coverage_property("South")
+            draw_coverage_property("West")
+
+        # Properties: Quad Sorting
+        layout.prop(self, "auto_sort_quads")
+
+        # Property: Use Material Colors
+        layout.prop(self, "use_materials")
+
+        # Property: Use Vertex Colors
+        layout.prop(self, "use_vertex_colors")
+
+        # Property: Use Object Colors
+        layout.prop(self, "use_object_colors")
+
+        # Property: UVs
+        row = layout.row()
+        split = row.split(percentage=0.53)
+        col = split.column()
+        col.prop(self, "calculate_uvs")
+
+        # Property: Store UVs
+        split = split.split()
+        split.enabled = self.calculate_uvs
+
+        if not self.calculate_uvs:
+            self.store_uvs = False
+
+        col = split.column()
+        col.prop(self, "store_uvs")
+
+        # Property: Round Normals
+        layout.prop(self, "round_normals")
+
+        # Property: Precision
+        layout.prop(self, "float_precision")
+
+        layout.separator()
+
+        # =======
+        # Writing
+        # =======
+        row = layout.row()
+        row.alignment = "CENTER"
+        row.label("File Writing", icon="TEXT")
+
+        # Property: Terse Mode
+        layout.prop(self, "terse_mode")
+
+        # Property: Write Log
+        row = layout.row()
+        split = row.split(percentage=0.4)
+        col = split.column()
+        col.prop(self, "write_log")
+
+        # Property: Write Log on Warnings
+        # Only show when Write Log is checked.
+        split = split.split()
+
+        # The "Only on Warnings" option is grayed out when "Write Log" is not enabled.
+        split.enabled = self.write_log
+
+        if not self.write_log:
+            self.write_log_warnings = False
+
+        col = split.column()
+        col.prop(self, "write_log_warnings")
+
+# =============
+# Blender Stuff
+# =============
+
+
+def menu_export(self, context):
+    """Adds the export option into the export menu."""
+    self.layout.operator(ExportBLB.bl_idname, text="Blockland Brick (.blb)")
+
+
+def register():
+    """Registers this module into Blender."""
+    bpy.utils.register_module(__name__)
+    bpy.types.INFO_MT_file_export.append(menu_export)
+
+
+def unregister():
+    """Unregisters this module from Blender."""
+    bpy.utils.unregister_module(__name__)
+    bpy.types.INFO_MT_file_export.remove(menu_export)
+
+
+if __name__ == "__main__":
+    register()